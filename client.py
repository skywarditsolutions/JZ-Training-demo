--- conflicted
+++ resolved
@@ -1,444 +1,398 @@
-import asyncio
-import json
-import os
-import re
-from typing import Optional
-from contextlib import AsyncExitStack
-# get_close_matches allows 
-from difflib import get_close_matches
-import sys
-#allows you to input the file path that you downloaded onto computer
-from pathlib import Path
-
-from mcp import ClientSession, StdioServerParameters
-from mcp.client.stdio import stdio_client
-
-from dotenv import load_dotenv
-
-load_dotenv()
-
-from anthropic import AnthropicBedrock
-
-import mcp.types as types
-
-#from haystack.components.builders.prompt_builder import PromptBuilder
-
-
-
-# Only (?) supported model
-model_name="anthropic.claude-3-5-sonnet-20240620-v1:0"
-
-class MCPClient:
-    def __init__(self):
-        self.exit_stack = AsyncExitStack()
-        self.chat = AnthropicBedrock()
-        self.tools = []
-<<<<<<< HEAD
-        #words that could indicate comparing
-        self.comparison_words = [
-            "compare", "comparison", "difference", "differences", "diff",
-            "contrast", "versus", "vs", "distinction", "distinguish",
-            "analyze", "check", "review", "examine", "look at"
-        ]
-        self.summary_words = [
-            "summarize", "summary", "outline", "overview", "recap",
-            "digest", "brief", "gist", "roundup", "synopsis",
-            "sum up", "wrap up", "highlight", "breakdown", "abstract"
-        ]
-    def get_multiline_input(self, prompt: str) -> str:
-        """
-        Gets single line input from user
-        """
-        try:
-            return input(f"{prompt}: ")
-        except EOFError:
-            return ""
-    def read_file_content(self, file_path: str) -> str:
-        """
-        Reads content from a file, handling different file types (File i/o)
-        """
-        try:
-            file_path = Path(file_path)
-            if not file_path.exists():
-                print(f"Error: File {file_path} does not exist")
-                return ""
-                
-            # reads file content based on extension
-            content = file_path.read_text(encoding='utf-8')
-            return content
-            
-        except Exception as e:
-            print(f"Error reading file: {e}")
-            return ""
-
-    def get_document_input(self, prompt: str) -> str:
-        """
-        Gets document content either from file or direct input
-        """
-        input_type = input(f"{prompt}\nEnter 'file' to provide a file path, or 'text' to enter text directly: ").lower()
-        
-        if input_type == 'file':
-            file_path = input("Enter file path: ")
-            return self.read_file_content(file_path)
-        else:
-            return self.get_multiline_input("Enter your text")
-            
-    async def connect_to_server(self, server_script_path: str):
-        """Connect to an MCP Server
-           Args: server_script_path (str): The path to the python server script (.py)
-        """
-        #checks for python only
-=======
-    
-    async def connect_to_server(self, server_script_path: str):
-        """Connect to an MCP Server
-        
-        Args: server_script_path (str): The path to the python server script (.py)"""
->>>>>>> dafe26a8
-        is_python = server_script_path.endswith(".py")
-        if not is_python:
-            raise ValueError("Server script must be a Python script (.py)")
-        # only python for now
-        server_params = StdioServerParameters(
-            command="python", args=[server_script_path], env=None
-        )
-        stdio_transport = await self.exit_stack.enter_async_context(stdio_client(server_params))
-
-        self.stdio, self.write = stdio_transport
-        self.session = await self.exit_stack.enter_async_context(ClientSession(self.stdio, self.write))
-
-        await self.session.initialize()
-
-        response = await self.session.list_tools()
-        formatted_tools = reformat_tools_description(response.tools)
-        self.tools = formatted_tools
-        #self.tools = test_dummy_tools()
-        print(f"\nconnected to server with tools: {[tool.name for tool in response.tools]}")
-
-    async def call_summarize_document_tool(self, tool_call):
-        """
-        This method handles the tool call from the LLM and passes it to the server
-        Args:
-            LLM_tool_call: The tool call from the LLM
-            
-        Returns:
-            tool_call: The tool call response from the MCP server
-        """
-        # call tool over the MCP connection established in connect_to_server, takes in tool name and args
-        tool_result = await self.session.call_tool(tool_call.name, tool_call.input)
-        return tool_result
-    
-<<<<<<< HEAD
-    async def call_compare_documents_tool(self, tool_call):
-        """
-        This method handles the tool call from the LLM and passes it to the server
-        Args:
-            LLM_tool_call: The tool call from the LLM
-            
-        Returns:
-            tool_call: The tool call response from the MCP server
-        """
-        # call tool over the MCP connection established in connect_to_server, takes in tool name and args
-        tool_result = await self.session.call_tool(tool_call.name, tool_call.input)
-        return tool_result
-    
-    
-    def is_comparison_request(self, user_message: str) -> bool:
-        """
-        Check if the user's message is requesting a comparison,
-        using fuzzy matching to catch typos and variations
-        """
-        # Convert message to lowercase and split into words
-        user_words = user_message.lower().split()
-        
-        # Check each word in the user's message
-        for word in user_words:
-            # Use get_close_matches to find similar words
-            matches = get_close_matches(word, self.comparison_words, n=1, cutoff=0.8)
-            if matches:
-                return True
-                
-        # Check for common two-word phrases
-        message = user_message.lower()
-        two_word_phrases = ["look at", "side by"]
-        if any(phrase in message for phrase in two_word_phrases):
-            return True
-            
-        return False
-    def is_summarize_request(self, user_message: str) -> bool:
-        """
-        Check if the user's message is requesting a comparison,
-        using fuzzy matching to catch typos and variations
-        """
-        # Convert message to lowercase and split into words
-        user_words = user_message.lower().split()
-        
-        # Check each word in the user's message
-        for word in user_words:
-            # Use get_close_matches to find similar words
-            matches = get_close_matches(word, self.summary_words, n=1, cutoff=0.8)
-            if matches:
-                return True
-                
-        # Check for common two-word phrases
-        message = user_message.lower()
-        two_word_phrases = ["main point", "overal idea"]
-        if any(phrase in message for phrase in two_word_phrases):
-            return True
-            
-        return False
-
-    def send_message(self, document_content: str, truthdoc_content: Optional[str] = None, user_message: Optional[str] = None, messages: Optional[list[dict[str,str]]] = None):
-        """
-        This method sends a message to the LLM and returns the response
-        """
-        if not messages:
-            messages = []
-            system_prompt = "You are a helpful assistant, you have the ability to call tools to achieve user requests."
-            messages.append({"role": "user", "content": system_prompt})
-        
-        # Construct the full message with all components
-        full_message = ""
-        if user_message:
-            full_message += f"User request: {user_message}\n\n"
-        if document_content:
-            full_message += f"Document content: {document_content}\n\n"
-        if truthdoc_content:
-            full_message += f"Truth Document content: {truthdoc_content}"
-        
-        # Add the constructed message to conversation history
-        messages.append({"role": "user", "content": full_message})
-        
-        # Send messages to the LLM
-=======
-    
-    
-    def send_message(self, document_content: str, user_message: Optional[str] = None, messages: Optional[list[dict[str,str]]] = None):
-        """
-        This method sends a message to the LLM and returns the response
-
-        Args:
-            document_content: The content of the document to be summarized
-            (optional) user_message: The user's message to the LLM
-            (optional) messages: The list of messages of the chat history
-
-        Returns:
-            response: The response from the LLM
-        """
-        # if no messages, create a new list and inital chat message
-        if not messages:
-            messages = []
-            chat_prompt = "You are a helpful assistant, you have the ability to call tools to achieve user requests.\n\n"
-            chat_prompt += "User request: " + user_message + "\n\n"
-            chat_prompt += "Document content: " + document_content + "\n\n"
-            messages.append({"role": "user", "content": chat_prompt}) # passing in as user message
-        else:
-            messages.append({"role": "user", "content": user_message})
-
-        # send messages to the LLM
->>>>>>> dafe26a8
-        response = self.chat.messages.create(
-            model=model_name,
-            max_tokens=2048,
-            messages=messages,
-            tools=self.tools
-        )
-        return response
-    
-    def check_tool_call(self, response):
-        """
-        Check if the response contains a tool call and extract the relevant information.
-        Args:
-            response: The full object response from the LLM
-
-        Returns:
-            tool_call: The tool call response from the server
-        """
-        try:
-            if response.stop_reason == "tool_use":
-                print("type is tool_use")
-                return response.content[1] # response format is [chat_message, tool_call]
-        
-            # return false if no tool call is found
-            return False
-            
-        except Exception as e:
-            print(f"Error checking tool call: {e}")
-            return None
-
-    def get_user_input(self):
-        """parse multiline input"""
-        # TODO: finish this function
-        lines = []
-        print("User: ")
-
-        while True:
-            try: 
-                return input("User: ")
-                # line = input()
-                # lines.append(line)
-            except EOFError:
-                break
-        return lines
-    
-    def chat_loop(self):
-        messages = []
-<<<<<<< HEAD
-        while True:
-=======
-        user_message = input("User: ")
-        # have hardcoded news story for now
-        document_content = input("Document to summarize (leave blank for hardcoded news story): ")
-
-        while True:
-            # LLM call
-            if document_content == "":
-                document_content = fake_news_story # hardcoding a news story for convenience
-            if user_message == "": # if user presses enter without typing anything, continue
-                continue
-            # send inputs to the LLM and get response
-            response = self.send_message(user_message=user_message, document_content=document_content, messages=messages)
-            llm_text_response = response.content[0].text.strip() # final assistant content cannot end with trailing whitespace
-            print("LLM: ", llm_text_response)
-            messages.append({"role": "assistant", "content": llm_text_response}) 
-            # check if the response contains a tool call
-            tool_call = self.check_tool_call(response)
-            if tool_call:
-                tool_response = await self.call_summarize_document_tool(tool_call)
-                summary = tool_response.content[0].text
-                print("summary: ", summary)
-                messages.append({"role": "assistant", "content": f"Tool summary: {summary.strip()}"})# final assistant content cannot end with trailing whitespace
-            else:
-                messages.append({"role": "assistant", "content": llm_text_response})
->>>>>>> dafe26a8
-            user_message = input("User: ")
-            
-            if self.is_comparison_request(user_message):
-                # Get document contents using new input methods
-                document_content = self.get_document_input("Document")
-                if not document_content:
-                    print("No content provided for first document. Please try again.")
-                    continue
-                    
-                truthdoc_content = self.get_document_input("Truth Document")
-                if not truthdoc_content:
-                    print("No content provided for second document. Please try again.")
-                    continue
-                
-                # Send the message without duplicating content
-                response = self.send_message(
-                    document_content=document_content,
-                    truthdoc_content=truthdoc_content,
-                    user_message=user_message,  # Just send original user message
-                    messages=messages
-                )
-                
-                llm_text_response = response.content[0].text.strip()
-                print("LLM: ", llm_text_response)
-                messages.append({"role": "assistant", "content": llm_text_response})
-                
-                # Check for tool call
-                tool_call = self.check_tool_call(response)
-                if tool_call:
-                    tool_response = await self.call_compare_documents_tool(tool_call)
-                    summary = tool_response.content[0].text
-                    print("Tool summary: ", summary)
-                    # Add tool response to chat history
-                    messages.append({"role": "assistant", "content": f"Tool summary: {summary.strip()}"})
-                    
-            elif self.is_summarize_request(user_message):
-                document_content = self.get_document_input("Document")
-                if not document_content:
-                    print("No content provided for first document. Please try again.")
-                    continue
-
-                summary_message = f"""
-                    User request: {user_message}
-                    Document content: {document_content}"""
-                
-                response = self.send_message(
-                    document_content=document_content,
-                    user_message=summary_message,
-                    messages=messages
-                )
-                
-                llm_text_response = response.content[0].text.strip()
-                print("LLM: ", llm_text_response)
-                messages.append({"role": "assistant", "content": llm_text_response})
-                
-                # Check for tool call
-                tool_call = self.check_tool_call(response)
-                if tool_call:
-                    tool_response = await self.call_summarize_document_tool(tool_call)
-                    summary = tool_response.content[0].text
-                    print("Tool summary: ", summary)
-                    # Add tool response to chat history
-                    messages.append({"role": "assistant", "content": f"Tool summary: {summary.strip()}"})
-
-            else:
-                # Handle regular conversation
-                response = self.send_message(
-                    document_content="",
-                    truthdoc_content="",
-                    user_message=user_message,
-                    messages=messages
-                )
-                llm_text_response = response.content[0].text.strip()
-                print("LLM: ", llm_text_response)
-                messages.append({"role": "assistant", "content": llm_text_response})
-    
-    async def cleanup(self):
-        await self.exit_stack.aclose()
-
-def reformat_tools_description_for_anthropic(tools: list[types.Tool]):
-    """
-    Reformat the tools description for anthropic
-    Args:
-        tools: The list of tools to be reformatted
-
-    Returns:
-        reformatted_tools: The list of reformatted tools with snake_case input_schema
-    """
-    # MCP library changes the tool name to camelCase, so we need to reformat it so anthropic can use it
-    reformatted_tools = []
-    for tool in tools:
-        current_tool = {
-            "name": tool.name,
-            "description": tool.description,
-            "input_schema": tool.inputSchema, # changing camelCase to snake_case so anthropic can use it
-        }
-        reformatted_tools.append(current_tool)
-
-    return reformatted_tools
-
-def to_kebab_case(camel_str: str) -> str:
-    return re.sub(r'(?<!^)(?=[A-Z])', '-', camel_str).lower()
-<<<<<<< HEAD
-=======
-
-fake_news_story = """
-Gas Flare Bitcoin Miners Cut Methane Emissions in Permian Basin
-MIDLAND, TX - A consortium of Bitcoin mining operations in West Texas reported today that their gas reclamation efforts have prevented over 180,000 metric tons of methane from entering the atmosphere in the past year. By capturing and utilizing natural gas that would otherwise be flared at oil well sites, these mining operations are turning what was once waste into both cryptocurrency and environmental benefits.
-"We're essentially monetizing waste gas while reducing greenhouse gas emissions," explained Sarah Chen, CEO of GreenHash Solutions, one of the leading companies in the initiative. "The same energy that would have been burned off into the atmosphere is now powering our mining rigs, and we're seeing real environmental impact."
-Independent environmental assessments confirm that these operations have reduced methane emissions equivalent to removing 40,000 cars from the road. The success has drawn attention from other oil-producing regions looking to replicate the model.
-Local officials report that the program has also created 75 new technical jobs in the region, with plans to expand operations to additional well sites in the coming months.
-"""
-
->>>>>>> dafe26a8
-
-async def main():
-    if len(sys.argv) < 2:
-        print("Usage: python client.py <path_to_server_script>")
-        sys.exit(1)
-
-    client = MCPClient()
-        
-    try:
-        await client.connect_to_server(sys.argv[1])
-        await client.chat_loop()
-    finally:
-        await client.cleanup()
-
-if __name__ == "__main__":
-    import sys
+import asyncio
+import json
+import os
+import re
+from typing import Optional
+from contextlib import AsyncExitStack
+# get_close_matches allows 
+from difflib import get_close_matches
+import sys
+#allows you to input the file path that you downloaded onto computer
+from pathlib import Path
+
+from mcp import ClientSession, StdioServerParameters
+from mcp.client.stdio import stdio_client
+
+from dotenv import load_dotenv
+
+load_dotenv()
+
+
+load_dotenv()
+
+from anthropic import AnthropicBedrock
+
+import mcp.types as types
+
+#from haystack.components.builders.prompt_builder import PromptBuilder
+
+
+
+# Only (?) supported model
+model_name="anthropic.claude-3-5-sonnet-20240620-v1:0"
+
+class MCPClient:
+    def __init__(self):
+        self.exit_stack = AsyncExitStack()
+        self.chat = AnthropicBedrock()
+        self.tools = []
+        #words that could indicate comparing
+        self.comparison_words = [
+            "compare", "comparison", "difference", "differences", "diff",
+            "contrast", "versus", "vs", "distinction", "distinguish",
+            "analyze", "check", "review", "examine", "look at"
+        ]
+        self.summary_words = [
+            "summarize", "summary", "outline", "overview", "recap",
+            "digest", "brief", "gist", "roundup", "synopsis",
+            "sum up", "wrap up", "highlight", "breakdown", "abstract"
+        ]
+    def get_multiline_input(self, prompt: str) -> str:
+        """
+        Gets single line input from user
+        """
+        try:
+            return input(f"{prompt}: ")
+        except EOFError:
+            return ""
+    def read_file_content(self, file_path: str) -> str:
+        """
+        Reads content from a file, handling different file types (File i/o)
+        """
+        try:
+            file_path = Path(file_path)
+            if not file_path.exists():
+                print(f"Error: File {file_path} does not exist")
+                return ""
+                
+            # reads file content based on extension
+            content = file_path.read_text(encoding='utf-8')
+            return content
+            
+        except Exception as e:
+            print(f"Error reading file: {e}")
+            return ""
+
+    def get_document_input(self, prompt: str) -> str:
+        """
+        Gets document content either from file or direct input
+        """
+        input_type = input(f"{prompt}\nEnter 'file' to provide a file path, or 'text' to enter text directly: ").lower()
+        
+        if input_type == 'file':
+            file_path = input("Enter file path: ")
+            return self.read_file_content(file_path)
+        else:
+            return self.get_multiline_input("Enter your text")
+            
+    async def connect_to_server(self, server_script_path: str):
+        """Connect to an MCP Server
+           Args: server_script_path (str): The path to the python server script (.py)
+        """
+        #checks for python only
+        is_python = server_script_path.endswith(".py")
+        if not is_python:
+            raise ValueError("Server script must be a Python script (.py)")
+        # only python for now
+        server_params = StdioServerParameters(
+            command="python", args=[server_script_path], env=None
+        )
+        stdio_transport = await self.exit_stack.enter_async_context(stdio_client(server_params))
+
+        self.stdio, self.write = stdio_transport
+        self.session = await self.exit_stack.enter_async_context(ClientSession(self.stdio, self.write))
+
+        await self.session.initialize()
+
+        response = await self.session.list_tools()
+        formatted_tools = reformat_tools_description(response.tools)
+        self.tools = formatted_tools
+        #self.tools = test_dummy_tools()
+        #self.tools = test_dummy_tools()
+        print(f"\nconnected to server with tools: {[tool.name for tool in response.tools]}")
+
+    async def call_summarize_document_tool(self, tool_call):
+        """
+        This method handles the tool call from the LLM and passes it to the server
+        Args:
+            LLM_tool_call: The tool call from the LLM
+            
+        Returns:
+            tool_call: The tool call response from the MCP server
+        """
+        # call tool over the MCP connection established in connect_to_server, takes in tool name and args
+        tool_result = await self.session.call_tool(tool_call.name, tool_call.input)
+        return tool_result
+    
+    async def call_compare_documents_tool(self, tool_call):
+        """
+        This method handles the tool call from the LLM and passes it to the server
+        Args:
+            LLM_tool_call: The tool call from the LLM
+            
+        Returns:
+            tool_call: The tool call response from the MCP server
+        """
+        # call tool over the MCP connection established in connect_to_server, takes in tool name and args
+        tool_result = await self.session.call_tool(tool_call.name, tool_call.input)
+        return tool_result
+    
+    
+    def is_comparison_request(self, user_message: str) -> bool:
+        """
+        Check if the user's message is requesting a comparison,
+        using fuzzy matching to catch typos and variations
+        """
+        # Convert message to lowercase and split into words
+        user_words = user_message.lower().split()
+        
+        # Check each word in the user's message
+        for word in user_words:
+            # Use get_close_matches to find similar words
+            matches = get_close_matches(word, self.comparison_words, n=1, cutoff=0.8)
+            if matches:
+                return True
+                
+        # Check for common two-word phrases
+        message = user_message.lower()
+        two_word_phrases = ["look at", "side by"]
+        if any(phrase in message for phrase in two_word_phrases):
+            return True
+            
+        return False
+    def is_summarize_request(self, user_message: str) -> bool:
+        """
+        Check if the user's message is requesting a comparison,
+        using fuzzy matching to catch typos and variations
+        """
+        # Convert message to lowercase and split into words
+        user_words = user_message.lower().split()
+        
+        # Check each word in the user's message
+        for word in user_words:
+            # Use get_close_matches to find similar words
+            matches = get_close_matches(word, self.summary_words, n=1, cutoff=0.8)
+            if matches:
+                return True
+                
+        # Check for common two-word phrases
+        message = user_message.lower()
+        two_word_phrases = ["main point", "overal idea"]
+        if any(phrase in message for phrase in two_word_phrases):
+            return True
+            
+        return False
+
+    def send_message(self, document_content: str, truthdoc_content: Optional[str] = None, user_message: Optional[str] = None, messages: Optional[list[dict[str,str]]] = None):
+        """
+        This method sends a message to the LLM and returns the response
+        """
+        if not messages:
+            messages = []
+            system_prompt = "You are a helpful assistant, you have the ability to call tools to achieve user requests."
+            messages.append({"role": "user", "content": system_prompt})
+        
+        # Construct the full message with all components
+        full_message = ""
+        if user_message:
+            full_message += f"User request: {user_message}\n\n"
+        if document_content:
+            full_message += f"Document content: {document_content}\n\n"
+        if truthdoc_content:
+            full_message += f"Truth Document content: {truthdoc_content}"
+        
+        # Add the constructed message to conversation history
+        messages.append({"role": "user", "content": full_message})
+        
+        # Send messages to the LLM
+        response = self.chat.messages.create(
+            model=model_name,
+            model=model_name,
+            max_tokens=2048,
+            messages=messages,
+            tools=self.tools
+        )
+        return response
+    
+        return response
+    
+    def check_tool_call(self, response):
+        """
+        Check if the response contains a tool call and extract the relevant information.
+        Args:
+            response: The full object response from the LLM
+
+        Returns:
+            tool_call: The tool call response from the server
+        Args:
+            response: The full object response from the LLM
+
+        Returns:
+            tool_call: The tool call response from the server
+        """
+        try:
+            if response.stop_reason == "tool_use":
+                print("type is tool_use")
+                return response.content[1] # response format is [chat_message, tool_call]
+        
+            # return false if no tool call is found
+            return False
+            if response.stop_reason == "tool_use":
+                print("type is tool_use")
+                return response.content[1] # response format is [chat_message, tool_call]
+        
+            # return false if no tool call is found
+            return False
+            
+        except Exception as e:
+            print(f"Error checking tool call: {e}")
+            return None
+
+    def get_user_input(self):
+        """parse multiline input"""
+        # TODO: finish this function
+        """parse multiline input"""
+        # TODO: finish this function
+        lines = []
+        print("User: ")
+
+        while True:
+            try: 
+                return input("User: ")
+                # line = input()
+                # lines.append(line)
+            except EOFError:
+                break
+        return lines
+    
+    def chat_loop(self):
+        messages = []
+        while True:
+            user_message = input("User: ")
+            
+            if self.is_comparison_request(user_message):
+                # Get document contents using new input methods
+                document_content = self.get_document_input("Document")
+                if not document_content:
+                    print("No content provided for first document. Please try again.")
+                    continue
+                    
+                truthdoc_content = self.get_document_input("Truth Document")
+                if not truthdoc_content:
+                    print("No content provided for second document. Please try again.")
+                    continue
+                
+                # Send the message without duplicating content
+                response = self.send_message(
+                    document_content=document_content,
+                    truthdoc_content=truthdoc_content,
+                    user_message=user_message,  # Just send original user message
+                    messages=messages
+                )
+                
+                llm_text_response = response.content[0].text.strip()
+                print("LLM: ", llm_text_response)
+                messages.append({"role": "assistant", "content": llm_text_response})
+                
+                # Check for tool call
+                tool_call = self.check_tool_call(response)
+                if tool_call:
+                    tool_response = await self.call_compare_documents_tool(tool_call)
+                    summary = tool_response.content[0].text
+                    print("Tool summary: ", summary)
+                    # Add tool response to chat history
+                    messages.append({"role": "assistant", "content": f"Tool summary: {summary.strip()}"})
+                    
+            elif self.is_summarize_request(user_message):
+                document_content = self.get_document_input("Document")
+                if not document_content:
+                    print("No content provided for first document. Please try again.")
+                    continue
+
+                summary_message = f"""
+                    User request: {user_message}
+                    Document content: {document_content}"""
+                
+                response = self.send_message(
+                    document_content=document_content,
+                    user_message=summary_message,
+                    messages=messages
+                )
+                
+                llm_text_response = response.content[0].text.strip()
+                print("LLM: ", llm_text_response)
+                messages.append({"role": "assistant", "content": llm_text_response})
+                
+                # Check for tool call
+                tool_call = self.check_tool_call(response)
+                if tool_call:
+                    tool_response = await self.call_summarize_document_tool(tool_call)
+                    summary = tool_response.content[0].text
+                    print("Tool summary: ", summary)
+                    # Add tool response to chat history
+                    messages.append({"role": "assistant", "content": f"Tool summary: {summary.strip()}"})
+
+            else:
+                # Handle regular conversation
+                response = self.send_message(
+                    document_content="",
+                    truthdoc_content="",
+                    user_message=user_message,
+                    messages=messages
+                )
+                llm_text_response = response.content[0].text.strip()
+                print("LLM: ", llm_text_response)
+                messages.append({"role": "assistant", "content": llm_text_response})
+    
+    async def cleanup(self):
+        await self.exit_stack.aclose()
+
+def reformat_tools_description_for_anthropic(tools: list[types.Tool]):
+    """
+    Reformat the tools description for anthropic
+    Args:
+        tools: The list of tools to be reformatted
+
+    Returns:
+        reformatted_tools: The list of reformatted tools with snake_case input_schema
+    """
+    """
+    Reformat the tools description for anthropic
+    Args:
+        tools: The list of tools to be reformatted
+
+    Returns:
+        reformatted_tools: The list of reformatted tools with snake_case input_schema
+    """
+    # MCP library changes the tool name to camelCase, so we need to reformat it so anthropic can use it
+    reformatted_tools = []
+    for tool in tools:
+        current_tool = {
+            "name": tool.name,
+            "description": tool.description,
+            "input_schema": tool.inputSchema, # changing camelCase to snake_case so anthropic can use it
+            "input_schema": tool.inputSchema, # changing camelCase to snake_case so anthropic can use it
+        }
+        reformatted_tools.append(current_tool)
+
+    return reformatted_tools
+
+def to_kebab_case(camel_str: str) -> str:
+    return re.sub(r'(?<!^)(?=[A-Z])', '-', camel_str).lower()
+
+async def main():
+    if len(sys.argv) < 2:
+        print("Usage: python client.py <path_to_server_script>")
+        sys.exit(1)
+
+    client = MCPClient()
+        
+    try:
+        await client.connect_to_server(sys.argv[1])
+        await client.chat_loop()
+    finally:
+        await client.cleanup()
+
+if __name__ == "__main__":
+    import sys
     asyncio.run(main())