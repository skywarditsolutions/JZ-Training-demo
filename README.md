<<<<<<< HEAD
# mcp-demo
to run

`python client.py server.py`
=======
# mcp-demo
to run

`pip install -r requirements.txt`


`python client.py server.py`

>>>>>>> 80caa751
<|MERGE_RESOLUTION|>--- conflicted
+++ resolved
@@ -1,15 +1,7 @@
-<<<<<<< HEAD
-# mcp-demo
-to run
-
-`python client.py server.py`
-=======
-# mcp-demo
-to run
-
-`pip install -r requirements.txt`
-
-
-`python client.py server.py`
-
->>>>>>> 80caa751
+# mcp-demo
+
+to run
+
+`pip install -r requirements.txt`
+
+`python client.py server.py`